--- conflicted
+++ resolved
@@ -5,12 +5,8 @@
   base_frame: base_footprint
 
   # base_frame: base_link
-<<<<<<< HEAD
-  base_frame: zedm_left_camera_frame
-=======
   # base_frame: zedm_left_camera_frame
 
->>>>>>> c33c518b
 model: 
   # model_name: pilot-go-to-the-pic-pidiff_2024-06-25_09-43-16
   model_name: pilot_bsz128_c4_ac3_gcp0.5_mdp0.25_ph_82024-08-19_18-10-30

#!/usr/bin/env python3
from typing import Tuple, List, Deque
from collections import deque

import numpy as np
import torch

import rospy
from geometry_msgs.msg import PoseStamped, Pose
from nav_msgs.msg import Path
from sensor_msgs.msg import Image
from tf.transformations import quaternion_from_euler, euler_from_quaternion
from tf2_ros import Buffer,BufferInterface, TransformListener, LookupException, ConnectivityException, ExtrapolationException
import tf2_geometry_msgs
from geometry_msgs.msg import PoseStamped


import message_filters
from zed_interfaces.msg import ObjectsStamped
from nav_msgs.msg import Odometry

from pilot_deploy.inference import PilotAgent, get_inference_config

from pilot_utils.transforms import transform_images, ObservationTransform
from pilot_utils.deploy.deploy_utils import msg_to_pil
from pilot_utils.deploy.modules import MovingWindowFilter, GoalPositionEstimator
from pilot_utils.utils import tic, toc, from_numpy, normalize_data, xy_to_d_cos_sin, clip_angle
from pilot_utils.data.data_utils import to_local_coords

def pos_yaw_from_odom(odom_msg:Odometry)->list:
    """
    Extracts position and yaw from a Odometry message.

    Args:
        odom_msg (Odometry): A ROS Odometry message.

    Returns:
        list: A list containing the x, y position and yaw.
    """
    return pos_yaw_from_pose(odom_msg.pose.pose)

def pos_yaw_from_pose(pose_msg: Pose) -> list:
    """
    Extracts position and yaw from a Pose message.

    Args:
        pose_msg (Pose): A ROS Pose message.

    Returns:
        list: A list containing the x, y position and yaw.
    """
    pos = [pose_msg.position.x, pose_msg.position.y, pose_msg.position.z]
    ori = [pose_msg.orientation.x, pose_msg.orientation.y, pose_msg.orientation.z, pose_msg.orientation.w]
    yaw = euler_from_quaternion(ori)[2]
    return [pos[0], pos[1], yaw]

def create_path_msg(waypoints: List[Tuple], frame_id: str) -> Path:
    """
    Creates a ROS Path message from a list of waypoints.

    Args:
        waypoints (list of tuple): List of waypoints, where each waypoint is a tuple (x, y, yaw).
        frame_id (str): The frame of reference for the path.

    Returns:
        Path: A ROS Path message containing the waypoints.
    """
    path_msg = Path()
    path_msg.header.frame_id = frame_id
    path_msg.header.stamp = rospy.Time.now()

    for seq, wp in enumerate(waypoints):
        x, y, hx, hy = wp
        yaw = clip_angle(np.arctan2(hy, hx))
        pose_stamped = create_pose_stamped(x, y, yaw, path_msg.header.frame_id, seq, rospy.Time.now())
        path_msg.poses.append(pose_stamped)

    return path_msg

def create_pose_stamped(x: float, y: float, yaw: float, frame_id: str, seq: int, stamp: rospy.Time) -> PoseStamped:
    """
    Creates a ROS PoseStamped message given position and orientation.

    Args:
        x (float): The x-coordinate of the position.
        y (float): The y-coordinate of the position.
        yaw (float): The orientation (yaw) in radians.
        frame_id (str): The frame of reference for the pose.
        seq (int): Sequence number of the pose.
        stamp (rospy.Time): Timestamp for the pose.

    Returns:
        PoseStamped: A ROS PoseStamped message containing the position and orientation.
    """
    quaternion = quaternion_from_euler(0, 0, yaw)
    pose_stamped = PoseStamped()
    pose_stamped.header.seq = seq
    pose_stamped.header.stamp = stamp
    pose_stamped.header.frame_id = frame_id
    pose_stamped.pose.position.x = x
    pose_stamped.pose.position.y = y
    pose_stamped.pose.orientation.x = quaternion[0]
    pose_stamped.pose.orientation.y = quaternion[1]
    pose_stamped.pose.orientation.z = quaternion[2]
    pose_stamped.pose.orientation.w = quaternion[3]
    return pose_stamped

def do_transform_pose_stamped(pose_stamped, transform):
    return tf2_geometry_msgs.do_transform_pose(pose_stamped, transform)

class MyBuffer(BufferInterface):
    def __init__(self):
        super(MyBuffer, self).__init__()
        self.buffer = Buffer()  # Use the existing tf2_ros Buffer
        self.listener = TransformListener(self.buffer)  # Listen for transforms
        self.registration.add(PoseStamped, do_transform_pose_stamped)

    def set_transform(self, transform, authority):
        self.buffer.set_transform(transform, authority)

    def lookup_transform(self, target_frame, source_frame, time, timeout=rospy.Duration(0.0)):
        return self.buffer.lookup_transform(target_frame, source_frame, time, timeout)

    def lookup_transform_full(self, target_frame, target_time, source_frame, source_time, fixed_frame, timeout=rospy.Duration(0.0)):
        return self.buffer.lookup_transform_full(target_frame, target_time, source_frame, source_time, fixed_frame, timeout)

    def can_transform(self, target_frame, source_frame, time, timeout=rospy.Duration(0.0)):
        return self.buffer.can_transform(target_frame, source_frame, time, timeout)

    def can_transform_full(self, target_frame, target_time, source_frame, source_time, fixed_frame, timeout=rospy.Duration(0.0)):
        return self.buffer.can_transform_full(target_frame, target_time, source_frame, source_time, fixed_frame, timeout)
class BaseGoalGenerator:
    def __init__(self):
        """
        Initializes the BaseGoalGenerator class, setting up ROS node, parameters, model configuration, and publishers/subscribers.
        """
        rospy.init_node('pilot_goal_generation_publisher', anonymous=True)
        self.node_name = rospy.get_name()

        # Load parameters
        self.params = self.load_parameters()

        # Get inference configuration
        data_cfg, datasets_cfg, policy_model_cfg, vision_encoder_cfg, linear_encoder_cfg, device = get_inference_config(self.params["model_name"])
        self.image_size = data_cfg.image_size
        self.max_depth = datasets_cfg.max_depth

        # Timing attributes
        current_time = rospy.Time.now()
        self.last_collect_time = current_time
        self.last_inference_time = current_time
        self.last_msg_time = current_time

        # ROS publishers
        self.path_pub = rospy.Publisher('/poses_path', Path, queue_size=10)

        # Sequence counter for messages
        self.seq = 1

        # TF buffer and listener
        self.tf_buffer = MyBuffer()

        # Model initialization
        device = torch.device("cuda" if torch.cuda.is_available() else "cpu") if device == "cuda" else "cpu"
        self.wpt_i = self.params["wpt_i"]
        self.model = PilotAgent(
            data_cfg=data_cfg,
            policy_model_cfg=policy_model_cfg,
            vision_encoder_cfg=vision_encoder_cfg,
            linear_encoder_cfg=linear_encoder_cfg,
            robot=self.params["robot"],
            wpt_i=self.params["wpt_i"],
            frame_rate=self.params["frame_rate"]
        )
        self.model.load(model_name=self.params["model_name"], model_version=self.params["model_version"])
        self.model.to(device=device)

        # Transform and context setup
        self.transform = ObservationTransform(data_cfg=data_cfg).get_transform("test")
        self.context_size = data_cfg.context_size
        self.action_context_size = data_cfg.action_context_size
        self.target_context = data_cfg.target_context
        self.target_dim = data_cfg.target_dim

        self.context_queue = deque(maxlen=self.context_size + 1)
        self.target_context_queue = deque(maxlen=self.context_size + 1 if self.target_context else 1)
        self.action_context_queue = deque(maxlen=data_cfg.action_context_size + 1)

        # Filter and goal settings
        self.goal_to_target = np.array([1.0, 0.0])
        self.observed_target = False
        self.smooth_goal_filter = MovingWindowFilter(window_size=self.params["sensor_moving_window_size"], data_dim=3)

        # Setup inference timing
        self.frame_rate = self.params["frame_rate"]
        self.inference_rate = self.params["inference_rate"]
        self.inference_times = deque(maxlen=self.inference_rate)

        # Frames
        self.odom_frame = self.params["odom_frame"]
        self.base_frame = self.params["base_frame"]

        self.transformed_pose = None
<<<<<<< HEAD
        rospy.on_shutdown(self.shutdownhook)                          
=======
        self.smooth_goal_filter = MovingWindowFilter(window_size=10,data_dim=3)
        # self.smooth_goal_ori_filter = MovingWindowFilter(window_size=3,data_dim=1)
        rospy.on_shutdown(self.shutdownhook)                            
>>>>>>> 54546877

    def load_parameters(self):
        """
        Loads ROS parameters for the node.

        Returns:
            dict: A dictionary containing the loaded parameters.
        """
        

        params = {
            "robot": rospy.get_param(self.node_name + "/robot", default="turtlebot"),
            "model_name": rospy.get_param(self.node_name + "/model/model_name", default="pilot_bsz128_c6_ac3_gcp0.5_mdp0.5_ddim_2024-08-10_11-17-30"),
            "model_version": str(rospy.get_param(self.node_name + "/model/model_version", default="best_model")),
            "frame_rate": rospy.get_param(self.node_name + "/model/frame_rate", default=7),
            "inference_rate": rospy.get_param(self.node_name + "/model/inference_rate", default=5),
            "wpt_i": rospy.get_param(self.node_name + "/model/wpt_i", default=2),
            "image_topic": rospy.get_param(self.node_name + "/topics/image_topic", default="/zedm/zed_node/depth/depth_registered"),
            "obj_det_topic": rospy.get_param(self.node_name + "/topics/obj_det_topic", default="/obj_detect_publisher_node/object"),
            "odom_topic": rospy.get_param(self.node_name + "/topics/odom_topic", default="/zedm/zed_node/odom"),
            "odom_frame": rospy.get_param(self.node_name + "/frames/odom_frame", default="odom"),
            "base_frame": rospy.get_param(self.node_name + "/frames/base_frame", default="base_link"),
            "sensor_moving_window_size": rospy.get_param(self.node_name + "/filter/kalman/sensor_moving_window_size", default=5),

        }

        rospy.loginfo(f"******* {self.node_name} Parameters *******")
        rospy.loginfo("* Robot: " + params["robot"])
        rospy.loginfo("* Model:")
        rospy.loginfo("  * model_name: " + params["model_name"])
        rospy.loginfo("  * model_version: " + params["model_version"])
        rospy.loginfo("  * frame_rate: " + str(params["frame_rate"]))
        rospy.loginfo("  * inference_rate: " + str(params["inference_rate"]))
        rospy.loginfo("  * wpt_i: " + str(params["wpt_i"]))
        rospy.loginfo("* Topics:")
        rospy.loginfo("  * image_topic: " + params["image_topic"])
        rospy.loginfo("  * obj_det_topic: " + params["obj_det_topic"])
        rospy.loginfo("  * odom_topic: " + params["odom_topic"])
        
        rospy.loginfo("* Frames:")
        rospy.loginfo("  * odom_frame: " + params["odom_frame"])
        rospy.loginfo("  * base_frame: " + params["base_frame"])

        rospy.loginfo("* Filter:")
        rospy.loginfo("  * sensor_moving_window_size: " + str(params["sensor_moving_window_size"]))

        rospy.loginfo("**************************")

        return params

    def shutdownhook(self):
        """
        ROS shutdown hook for cleanup actions.
        """
        rospy.logwarn("Shutting down GoalGenerator.")
        # Additional cleanup actions can be added here.

    def topics_callback(self, *args):
        """
        Abstract method to be implemented by derived classes for handling topic callbacks.
        """
        raise NotImplementedError("Derived classes must implement this method.")
    
    def filter_pose(self, *args):
        """
        Abstract method to be implemented by derived classes
        """
        raise NotImplementedError("Derived classes must implement this method.")

    def _is_target_observed(self,obj_det_msg: ObjectsStamped)->bool:
        """
        Checks if a target is observed in the object detection message.

        Args:
            obj_det_msg (ObjectsStamped): Object detection message.

        Returns:
            bool: True if a target is observed, False otherwise.
        """
        return bool(obj_det_msg.objects)


class GoalGenerator(BaseGoalGenerator):
    def __init__(self):
        """
        Initializes the GoalGenerator class, setting up subscribers and synchronizers for image and object detection topics.
        """
        super().__init__()
        # Subscribers and synchronizer for image and object detection topics
        self.image_sub = message_filters.Subscriber(self.params["image_topic"], Image)
        self.obj_det_sub = message_filters.Subscriber(self.params["obj_det_topic"], ObjectsStamped)
        self.odom_sub = message_filters.Subscriber(self.params["odom_topic"], Odometry)
        self.goal_pub_sensor = rospy.Publisher('/goal_pose_model', PoseStamped, queue_size=10)

        self.sync_topics_list = [self.image_sub]

        if self.target_context:
            self.sync_topics_list.append(self.obj_det_sub)
            
            
        if self.action_context_size>0:
            self.sync_topics_list.append(self.odom_sub)

        self.ats = message_filters.ApproximateTimeSynchronizer(
            fs=self.sync_topics_list,
            queue_size=10,
            slop=0.1)
        
        
        self.ats.registerCallback(self.topics_callback)

        rospy.loginfo("GoalGenerator initialized successfully.")

    def topics_callback(self, image_msg: Image, obj_det_msg: ObjectsStamped, odom_msg: Odometry = None):
        """
        Callback function for synchronized image and object detection messages. Processes data and performs inference.

        Args:
            image_msg (Image): Image message from the subscribed topic.
            obj_det_msg (ObjectsStamped): Object detection message from the subscribed topic.
        """
        current_time = image_msg.header.stamp

        # Collect image data at the specified frame rate
        dt_collect = (current_time - self.last_collect_time).to_sec()
        if dt_collect >= 1.0 / self.frame_rate:
            self.last_collect_time = current_time
            self.latest_image = msg_to_pil(image_msg, max_depth=self.max_depth)
            self.context_queue.append(self.latest_image)

            self.latest_obj_det = list(obj_det_msg.objects[0].position)[:2] if obj_det_msg.objects else [0, 0]
            self.target_context_queue.append(self.latest_obj_det)
            
            if odom_msg is not None:
                self.latest_odom_pos = pos_yaw_from_odom(odom_msg=odom_msg)
                self.action_context_queue.append(self.latest_odom_pos)

        # Perform inference at the specified inference rate
        dt_inference = (current_time - self.last_inference_time).to_sec()
        if (len(self.context_queue) >= self.context_queue.maxlen) and (len(self.target_context_queue) >= self.target_context_queue.maxlen) and  (len(self.action_context_queue) >= self.action_context_queue.maxlen) and (dt_inference >= 1.0 / self.inference_rate):
            self.last_inference_time = current_time

            # Transform image data and prepare target context tensor
            transformed_context_queue = transform_images(list(self.context_queue), transform=self.transform)
            target_context_queue = np.array(self.target_context_queue)
            
            prev_actions = None

            if odom_msg is not None:
                action_context_queue = np.array(self.action_context_queue)
                
                prev_positions = action_context_queue[:,:2]
                prev_yaw = action_context_queue[:,2]
                prev_waypoints = to_local_coords(prev_positions, prev_positions[0], prev_yaw[0])
                prev_yaw = prev_yaw[1:] - prev_yaw[0]  # yaw is relative to the initial yaw
                prev_actions = np.concatenate([prev_waypoints[1:], prev_yaw[:, None]], axis=-1)
                prev_actions = from_numpy(prev_actions)


            target_context_mask = np.sum(target_context_queue == np.zeros((2,)), axis=1) == 2
            np_curr_rel_pos = np.zeros((target_context_queue.shape[0], self.target_dim))
            if self.target_dim == 3:
                np_curr_rel_pos[~target_context_mask] = xy_to_d_cos_sin(target_context_queue[~target_context_mask])
                np_curr_rel_pos[~target_context_mask, 0] = normalize_data(data=np_curr_rel_pos[~target_context_mask, 0], stats={'min': -self.max_depth / 1000, 'max': self.max_depth / 1000})
            elif self.target_dim == 2:
                np_curr_rel_pos[~target_context_mask] = normalize_data(data=target_context_queue[~target_context_mask], stats={'min': -self.max_depth / 1000, 'max': self.max_depth / 1000})
            

            target_context_queue_tensor = from_numpy(np_curr_rel_pos)

            # Prepare goal condition tensor
            if self.target_dim == 3:
                    goal_rel_pos_to_target = xy_to_d_cos_sin(self.goal_to_target)
                    goal_rel_pos_to_target[0] = normalize_data(data=goal_rel_pos_to_target[0], stats={'min': -self.max_depth / 1000, 'max': self.max_depth / 1000})
            elif self.target_dim == 2:
                goal_rel_pos_to_target = normalize_data(data=self.goal_to_target, stats={'min': -self.max_depth / 1000, 'max': self.max_depth / 1000})

            goal_to_target_tensor = from_numpy(goal_rel_pos_to_target)

            # Perform inference to get waypoints
            t = tic()
            waypoints = self.model(transformed_context_queue,
                                target_context_queue_tensor,
                                goal_to_target_tensor,
                                prev_actions)
            dt_infer = toc(t)
            # rospy.loginfo(f"Inferencing time: {dt_infer:.4f} seconds.")
            self.inference_times.append(dt_infer)
            avg_inference_time = np.mean(self.inference_times)
            rospy.loginfo_throttle(10, f"Average inference time (last {len(self.inference_times)}): {avg_inference_time:.4f} seconds.")

            dx, dy, hx, hy = waypoints[self.wpt_i]
            yaw = clip_angle(np.arctan2(hy, hx)) 
            dx, dy, yaw = self.smooth_goal_filter.calculate_average(np.array([dx,dy,yaw]))
            yaw = clip_angle(yaw)
            
            # Create and transform pose
            pose_stamped = create_pose_stamped(dx, dy, yaw, self.base_frame, self.seq, current_time)
            self.seq += 1
            rospy.loginfo_throttle(1, f"Planner running. Goal generated ([dx, dy, yaw]): [{dx:.4f}, {dy:.4f}, {yaw:.4f}]")
            try:
                # Transform the pose to the odom frame
                self.transformed_pose = self.tf_buffer.transform(object_stamped=pose_stamped,
                                                                target_frame=self.odom_frame,
                                                                timeout=rospy.Duration(0.2),
                                                                )
            except (LookupException, ConnectivityException, ExtrapolationException) as e:
                rospy.logwarn(f"Failed to transform pose: {str(e)}")
                self.transformed_pose = None  # Ensure the transformed_pose is not used if transformation fails

        # Publish the transformed pose
        if self.transformed_pose is not None:
            dt_pub = (current_time - self.last_msg_time).to_sec()
            
            # self.transformed_pose_smoothed = self.filter_pose(self.transformed_pose)
            self.goal_pub_sensor.publish(self.transformed_pose)
            # rospy.loginfo(f"Publishing goal after {dt_pub} seconds.")
            self.last_msg_time = current_time

class GoalGeneratorKalman(BaseGoalGenerator):
    def __init__(self):
        """
        Initializes the GoalGenerator class, setting up subscribers and synchronizers for image and object detection topics.
        """
        super().__init__()
        
        params = self.load_kalman_parameters()
        
        # Subscribers and synchronizer for image and object detection topics
        self.image_sub = message_filters.Subscriber(self.params["image_topic"], Image)
        self.obj_det_sub = message_filters.Subscriber(self.params["obj_det_topic"], ObjectsStamped)
        self.odom_sub = message_filters.Subscriber(self.params["odom_topic"], Odometry)
        
        
        self.goal_pub_filtered = rospy.Publisher('/goal_pose_filtered', PoseStamped, queue_size=10)
        self.goal_pub_sensor = rospy.Publisher('/goal_pose_model', PoseStamped, queue_size=10)
        self.goal_pub_prediction = rospy.Publisher('/goal_pose_analytic', PoseStamped, queue_size=10)
        
        self.sync_topics_list = [self.image_sub]

        if self.target_context:
            self.sync_topics_list.append(self.obj_det_sub)

        if self.action_context_size>0:
            self.sync_topics_list.append(self.odom_sub)

        self.ats = message_filters.ApproximateTimeSynchronizer(
            fs=self.sync_topics_list,
            queue_size=10,
            slop=0.1)

        ## kalman filtering 
        # Initialize the filter parameters
        self.k_B = params["kalman_k_B"]
        self.sensor_variance = np.array([float(v) for v in params["kalman_sensor_variance"]])
        self.moving_window_size = params["kalman_moving_window_size"]
        self.alpha = params["kalman_alpha"]
        self.error_threhsold = params['kalman_error_threshold']

        self.goal_estimator = GoalPositionEstimator(sensor_variance=self.sensor_variance,
                                                    moving_window_filter_size=self.moving_window_size,
                                                    k=self.k_B)

        self.estimated_goal = np.zeros(3)
        self.desired_pose_in_odom = np.zeros(3)
        ## Register callback
        self.ats.registerCallback(self.topics_callback)

        rospy.loginfo("GoalGenerator initialized successfully.")

    def load_kalman_parameters(self):
        
        params = {
            # New parameters from the 'filter' section
            
            "kalman_k_B": rospy.get_param(self.node_name + "/filter/kalman/k_B", default=0.1),
            "kalman_sensor_variance": rospy.get_param(self.node_name + "/filter/kalman/sensor_variance", default=[1e-2, 1e-2, 1e-2]),
            "kalman_moving_window_size": rospy.get_param(self.node_name + "/filter/kalman/moving_window_size", default=15),
            "kalman_alpha": rospy.get_param(self.node_name + "/filter/kalman/alpha", default=150),
            "kalman_error_threshold": rospy.get_param(self.node_name + "/filter/kalman/error_threshold", default=0.6),
        }

        # Print the newly added filter parameters
        rospy.loginfo("* Filter Parameters:")
        rospy.loginfo(f"  * kalman_k_B: {params['kalman_k_B']}")
        rospy.loginfo(f"  * kalman_sensor_variance: {params['kalman_sensor_variance']}")
        rospy.loginfo(f"  * kalman_moving_window_size: {params['kalman_moving_window_size']}")
        rospy.loginfo(f"  * kalman_alpha: {params['kalman_alpha']}")
        rospy.loginfo(f"  * kalman_error_threshold: {params['kalman_error_threshold']}")

        rospy.loginfo("**************************")
        
        return params

    def topics_callback(self, image_msg: Image, obj_det_msg: ObjectsStamped, odom_msg: Odometry = None):
        """
        Callback function for synchronized image and object detection messages. Processes data and performs inference.

        Args:
            image_msg (Image): Image message from the subscribed topic.
            obj_det_msg (ObjectsStamped): Object detection message from the subscribed topic.
        """
        current_time = image_msg.header.stamp
        self.observed_target = self._is_target_observed(obj_det_msg)
        model_prediction_in_odom = None
        
        # Collect image data at the specified frame rate
        dt_collect = (current_time - self.last_collect_time).to_sec()
        
        self.latest_obj_det = list(obj_det_msg.objects[0].position)[:2] if self.observed_target else [0, 0]
        obj_det_variance = np.array(obj_det_msg.objects[0].position_covariance) if self.observed_target else np.zeros(6)

        if dt_collect >= 1.0 / self.frame_rate:
            self.last_collect_time = current_time
            self.latest_image = msg_to_pil(image_msg, max_depth=self.max_depth)
            self.context_queue.append(self.latest_image)

            self.target_context_queue.append(self.latest_obj_det)
            
            if odom_msg is not None:
                self.latest_odom_pos = pos_yaw_from_odom(odom_msg=odom_msg)
                self.action_context_queue.append(self.latest_odom_pos)

        # Perform inference at the specified inference rate
        dt_inference = (current_time - self.last_inference_time).to_sec()
        if (len(self.context_queue) >= self.context_queue.maxlen) and (len(self.target_context_queue) >= self.target_context_queue.maxlen) and  (len(self.action_context_queue) >= self.action_context_queue.maxlen) and (dt_inference >= 1.0 / self.inference_rate):
            self.last_inference_time = current_time

            # Transform image data and prepare target context tensor
            transformed_context_queue = transform_images(list(self.context_queue), transform=self.transform)
            target_context_queue = np.array(self.target_context_queue)
            
            prev_actions = None
            # action_context_queue = np.array(list(self.action_context_queue))
            if odom_msg is not None:
                action_context_queue = np.array(self.action_context_queue)
                
                prev_positions = action_context_queue[:,:2]
                prev_yaw = action_context_queue[:,2]
                prev_waypoints = to_local_coords(prev_positions, prev_positions[0], prev_yaw[0])
                prev_yaw = prev_yaw[1:] - prev_yaw[0]  # yaw is relative to the initial yaw
                prev_actions = np.concatenate([prev_waypoints[1:], prev_yaw[:, None]], axis=-1)
                prev_actions = from_numpy(prev_actions)

            target_context_mask = np.sum(target_context_queue == np.zeros((2,)), axis=1) == 2
            np_curr_rel_pos = np.zeros((target_context_queue.shape[0], self.target_dim))
            if self.target_dim == 3:
                np_curr_rel_pos[~target_context_mask] = xy_to_d_cos_sin(target_context_queue[~target_context_mask])
                np_curr_rel_pos[~target_context_mask, 0] = normalize_data(data=np_curr_rel_pos[~target_context_mask, 0], stats={'min': -self.max_depth / 1000, 'max': self.max_depth / 1000})
            elif self.target_dim == 2:
                np_curr_rel_pos[~target_context_mask] = normalize_data(data=target_context_queue[~target_context_mask], stats={'min': -self.max_depth / 1000, 'max': self.max_depth / 1000})
            
            target_context_queue_tensor = from_numpy(np_curr_rel_pos)

            # Prepare goal condition tensor
            if self.target_dim == 3:
                    goal_rel_pos_to_target = xy_to_d_cos_sin(self.goal_to_target)
                    goal_rel_pos_to_target[0] = normalize_data(data=goal_rel_pos_to_target[0], stats={'min': -self.max_depth / 1000, 'max': self.max_depth / 1000})
            elif self.target_dim == 2:
                goal_rel_pos_to_target = normalize_data(data=self.goal_to_target, stats={'min': -self.max_depth / 1000, 'max': self.max_depth / 1000})

            goal_to_target_tensor = from_numpy(goal_rel_pos_to_target)

            # Perform inference to get waypoints
            t = tic()
            waypoints = self.model(transformed_context_queue,
                                target_context_queue_tensor,
                                goal_to_target_tensor,
                                prev_actions)
            dt_infer = toc(t)
            # rospy.loginfo(f"Inferencing time: {dt_infer:.4f} seconds.")
            self.inference_times.append(dt_infer)
            avg_inference_time = np.mean(self.inference_times)
            rospy.loginfo_throttle(10, f"Average inference time (last {len(self.inference_times)}): {avg_inference_time:.4f} seconds.")

            dx_m, dy_m, hx_m, hy_m = waypoints[self.wpt_i]
            yaw_m = clip_angle(np.arctan2(hy_m, hx_m))
            
            dx_m, dy_m, yaw_m = self.smooth_goal_filter.calculate_average(np.array([dx_m,dy_m,yaw_m]))
            yaw_m = clip_angle(yaw_m)

            model_pose_stamped = create_pose_stamped(dx_m, dy_m, yaw_m, self.base_frame, self.seq, current_time)
            
            # smooth
            
            self.prev_filtered_action = np.array([dx_m,dy_m,yaw_m])

            try:
                # Transform the pose to the odom frame
                self.transformed_pose: PoseStamped = self.tf_buffer.transform(object_stamped=model_pose_stamped,
                                                                target_frame=self.odom_frame,
                                                                timeout=rospy.Duration(0.2),
                                                                )
                model_prediction_in_odom = pos_yaw_from_pose(self.transformed_pose.pose)
                
            except (LookupException, ConnectivityException, ExtrapolationException) as e:
                rospy.logwarn(f"Failed to transform pose: {str(e)}")
                self.transformed_pose = None  # Ensure the transformed_pose is not used if transformation fails

        # Calculate error of current relative target position from the desired relative target position
        
        d_cos_sin_target_in_robot_base = xy_to_d_cos_sin(np.array(self.latest_obj_det))
        d_cos_sin_target_in_robot_base_desired = xy_to_d_cos_sin(self.goal_to_target)
        
        dgoal = d_cos_sin_target_in_robot_base[0] - d_cos_sin_target_in_robot_base_desired[0]
        
        desired_goal_pos_in_robot_base = np.array([dgoal*d_cos_sin_target_in_robot_base[1],dgoal*d_cos_sin_target_in_robot_base[2]])
        desired_goal_yaw_in_robot_base = np.arctan2(d_cos_sin_target_in_robot_base[2],d_cos_sin_target_in_robot_base[1])

        desired_pose_stamped = create_pose_stamped(desired_goal_pos_in_robot_base[0], desired_goal_pos_in_robot_base[1], desired_goal_yaw_in_robot_base, self.base_frame, self.seq, current_time)

        try:
            # Transform the pose to the odom frame
            desired_pose_stamped_in_odom: PoseStamped = self.tf_buffer.transform(object_stamped=desired_pose_stamped,
                                                            target_frame=self.odom_frame,
                                                            timeout=rospy.Duration(0.2),
                                                            )

        except (LookupException, ConnectivityException, ExtrapolationException) as e:
                rospy.logwarn(f"Failed to transform pose: {str(e)}")
                desired_pose_stamped_in_odom = None  # Ensure the transformed_pose is not used if transformation fails

        desired_pose_in_odom = np.array(pos_yaw_from_pose(pose_msg=desired_pose_stamped_in_odom.pose))

        if self.observed_target:
            e = desired_pose_in_odom - self.estimated_goal
            # e[2] = clip_angle(e[2])
            rospy.loginfo(f"e: [{e[0]:.4f}, {e[1]:.4f}, {e[2]:.4f}]")

            current_pose_in_odom = np.array(pos_yaw_from_odom(odom_msg=odom_msg))

            e2s = np.abs(desired_pose_in_odom - current_pose_in_odom)
            # e2s[2] = clip_angle(e2s[2])
            rospy.loginfo(f"e2: [{e2s[0]:.4f}, {e2s[1]:.4f}, {e2s[2]:.4f}]")

            e2 = np.linalg.norm(e2s)
            rospy.loginfo(f"e2 norm: {e2:.4f}")

            alpha = self.alpha
            v = np.round(np.exp(-alpha * (e2 - self.error_threhsold )),4)
            prediction_mag = (1/(v + 1e-6))  # need to increase prediction covariance when e2 is big, decrease when small 
            correction_mag =  v # need to increase prediction covariance when e2 is small, decrease when big
            nprediction_mag = prediction_mag / (correction_mag + prediction_mag)
            ncorrection_mag = correction_mag / (correction_mag + prediction_mag)
        else:
            e = np.zeros(3)
            nprediction_mag = 1.
            ncorrection_mag = 1e-20

        rospy.loginfo(f"Prediction cov magnitude: {nprediction_mag}")
        rospy.loginfo(f"Correction cov magnitude: {ncorrection_mag}")

        self.goal_estimator.update(state_error=e,
                                sensor_prediction=model_prediction_in_odom,
                                prediction_variance=obj_det_variance,
                                prediction_mag=nprediction_mag,
                                correction_mag=ncorrection_mag)
        
        self.estimated_goal = self.goal_estimator.estimated_goal
        
        dx, dy, yaw = self.estimated_goal[0], self.estimated_goal[1], clip_angle(self.estimated_goal[2])
        
        # Create and transform pose
        pose_stamped = create_pose_stamped(dx, dy, yaw, self.odom_frame, self.seq, current_time)
        self.seq += 1
        rospy.loginfo(f"Planner running. Goal generated ([dx, dy, yaw]): [{dx:.4f}, {dy:.4f}, {yaw:.4f}]")

        # rospy.loginfo_throttle(1, f"Planner running. Goal generated ([dx, dy, yaw]): [{dx:.4f}, {dy:.4f}, {yaw:.4f}]")

        # Publish the transformed pose
        if pose_stamped is not None:
            dt_pub = (current_time - self.last_msg_time).to_sec()
            # self.transformed_pose_smoothed = self.filter_pose(self.transformed_pose)
            self.goal_pub_filtered.publish(pose_stamped)
            # rospy.loginfo(f"Publishing goal after {dt_pub} seconds.")
            self.last_msg_time = current_time

        if self.transformed_pose is not None:
            self.goal_pub_sensor.publish(self.transformed_pose)

        if desired_pose_stamped_in_odom is not None:
            self.goal_pub_prediction.publish(desired_pose_stamped_in_odom)

if __name__ == '__main__':
    # Start node
    # goal_gen = GoalGeneratorKalman()
    goal_gen = GoalGenerator()
    rospy.spin()<|MERGE_RESOLUTION|>--- conflicted
+++ resolved
@@ -201,13 +201,9 @@
         self.base_frame = self.params["base_frame"]
 
         self.transformed_pose = None
-<<<<<<< HEAD
-        rospy.on_shutdown(self.shutdownhook)                          
-=======
         self.smooth_goal_filter = MovingWindowFilter(window_size=10,data_dim=3)
         # self.smooth_goal_ori_filter = MovingWindowFilter(window_size=3,data_dim=1)
         rospy.on_shutdown(self.shutdownhook)                            
->>>>>>> 54546877
 
     def load_parameters(self):
         """
